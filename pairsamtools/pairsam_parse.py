#!/usr/bin/env python
# -*- coding: utf-8 -*-
from collections import OrderedDict
import subprocess
import fileinput
import itertools
import click
import pipes
import sys
import os
import io
import copy

from . import _io, _pairsam_format, _headerops, cli

UTIL_NAME = 'pairsam_parse'


@cli.command()
@click.argument(
    'sam_path', 
    type=str,
    required=False)
@click.option(
    "-c", "--chroms-path",
    type=str,
    required=True,
    help='Chromosome order used to flip interchromosomal mates: '
         'path to a chromosomes file (e.g. UCSC chrom.sizes or similar) whose '
         'first column lists scaffold names. Any scaffolds not listed will be '
         'ordered lexicographically following the names provided.')
@click.option(
    "-o", "--output", 
    type=str, 
    default="", 
    help='output file. '
         'If the path ends with .gz, the output is bgzip-compressed. '
         'By default, the output is printed into stdout. ')
@click.option(
    "--assembly", 
    type=str, 
    help='Name of genome assembly (e.g. hg19, mm10)')
@click.option(
    "--min-mapq", 
    type=int, 
    default=1,
    show_default=True,
    help='The minimal MAPQ score of a mapped read')
@click.option(
    "--max-molecule-size", 
    type=int, 
    default=2000,
    show_default=True,
    help='The maximal size of a ligated Hi-C molecule; used in chimera rescue.')
@click.option(
    "--drop-readid", 
    is_flag=True,
    help='If specified, do not add read ids to the output')
@click.option(
    "--drop-seq", 
    is_flag=True,
    help='If specified, remove sequences and PHREDs from the sam fields')
@click.option(
    "--drop-sam", 
    is_flag=True,
    help='If specified, do not add sams to the output')
@click.option(
    "--store-mapq", 
    is_flag=True,
    help='If specified, add two columns with MAPQ on both sides.')
@click.option(
    "--store-unrescuable-chimeras", 
    is_flag=True,
    help='If specified, do not mask unrescuable chimeras and report the 5\'-most alignments.')
@click.option(
    "--store-unrescuable-chimeras", 
    is_flag=True,
    help='If specified, do not mask unrescuable chimeras and report the 5\'-most alignments.')
@click.option(
    "--output-parsed-alignments", 
    type=str, 
    default="", 
    help='output file for all parsed alignments, including chimeras.'
        ' Useful for debugging and rnalysis of chimeras.'
        ' If file exists, it will be open in the append mode.'
        ' If the path ends with .gz, the output is bgzip-compressed.'
        ' By default, not used.'
        )
def parse(sam_path, chroms_path, output, assembly, min_mapq, max_molecule_size, 
          drop_readid, drop_seq, drop_sam, store_mapq, store_unrescuable_chimeras,
          output_parsed_alignments):
    '''parse .sam and make .pairsam.

    SAM_PATH : input .sam file. If the path ends with .bam, the input is 
    decompressed from bam. By default, the input is read from stdin.
    '''
    parse_py(sam_path, chroms_path, output, assembly, min_mapq, max_molecule_size, 
             drop_readid, drop_seq, drop_sam, store_mapq, store_unrescuable_chimeras,
             output_parsed_alignments)


def parse_py(sam_path, chroms_path, output, assembly, min_mapq, max_molecule_size, 
             drop_readid, drop_seq, drop_sam, store_mapq, 
             store_unrescuable_chimeras, output_parsed_alignments):
    instream = (_io.open_sam_or_bam(sam_path, mode='r') 
                if sam_path else sys.stdin)
    outstream = (_io.open_bgzip(output, mode='w') 
                 if output else sys.stdout)
    out_alignments_stream = (_io.open_bgzip(output_parsed_alignments, mode='w') 
                 if output_parsed_alignments else None)
    if out_alignments_stream:
        out_alignments_stream.write('side\tchrom\tpos\tstrand\tmapq\tcigar\tdist_5_lo\tdist_5_hi\tmatched_bp\n')


    samheader, body_stream = _headerops.get_header(instream, comment_char='@')
    sam_chromsizes = _headerops.get_chromsizes_from_sam_header(samheader)
    chromosomes = _headerops.get_chrom_order(
        chroms_path, 
        list(sam_chromsizes.keys()))

    header = _headerops.make_standard_pairsheader(
        assembly=assembly,
        chromsizes=[(chrom, sam_chromsizes[chrom]) for chrom in chromosomes],
        columns=_pairsam_format.COLUMNS + (['mapq1', 'mapq2'] if store_mapq else [])
    )
    
    header = _headerops.insert_samheader(header, samheader) 
    header = _headerops.append_new_pg(header, ID=UTIL_NAME, PN=UTIL_NAME)
    outstream.writelines((l+'\n' for l in header))

    streaming_classify(body_stream, outstream, chromosomes, min_mapq, 
                       max_molecule_size, drop_readid, drop_seq, drop_sam, 
                       store_mapq, store_unrescuable_chimeras, out_alignments_stream)

    if instream != sys.stdin:
        instream.close()
    if outstream != sys.stdout:
        outstream.close()


def parse_cigar(cigar):
    matched_bp = 0
    algn_ref_span = 0
    algn_read_span = 0
    read_len = 0
    clip5 = 0
    clip3 = 0

    if cigar != '*':
        cur_num = 0
        for char in cigar:
            charval = ord(char)
            if charval >= 48 and charval <= 57:
                cur_num = cur_num * 10 + (charval - 48)
            else:
                if char == 'M':
                    matched_bp += cur_num
                    algn_ref_span += cur_num
                    algn_read_span += cur_num
                    read_len += cur_num
                elif char == 'I':
                    algn_read_span += cur_num
                    read_len += cur_num
                elif char == 'D':
                    algn_ref_span += cur_num
                elif char == 'S' or char == 'H':
                    read_len += cur_num
                    if matched_bp == 0:
                        clip5 = cur_num
                    else:
                        clip3 = cur_num

                cur_num = 0

    return {
        'clip5': clip5,
        'clip3': clip3,
        'cigar_str': cigar,
        'algn_ref_span': algn_ref_span,
        'algn_read_span': algn_read_span,
        'read_len': read_len,
        'matched_bp': matched_bp,
    }


def parse_algn(samcols, min_mapq):
    is_mapped = (int(samcols[1]) & 0x04) == 0

    mapq = int(samcols[4])
    is_unique = (mapq >= min_mapq)

    is_linear = not any([col.startswith('SA:Z:') for col in samcols[11:]])

    cigar = parse_cigar(samcols[5])

    chrom = samcols[2] if (is_mapped and is_unique) else _pairsam_format.UNMAPPED_CHROM

    strand = _pairsam_format.UNMAPPED_STRAND
    pos = _pairsam_format.UNMAPPED_POS
    if is_mapped and is_unique: 
        if ((int(samcols[1]) & 0x10) == 0):
            strand = '+'
            pos = int(samcols[3])
        else:
            strand = '-'
            pos = int(samcols[3]) + cigar['algn_ref_span']

    return {
        'chrom': chrom,
        'pos': pos,
        'strand': strand,
        'mapq': mapq,
        'is_mapped': is_mapped,
        'is_unique': is_unique,
        'is_linear': is_linear,
        'cigar': cigar,
        'dist_to_5': cigar['clip5'] if strand == '+' else cigar['clip3'],
    }


def parse_supp(samcols, min_mapq):
    supp_algns = []
    for col in samcols[11:]:
        if not col.startswith('SA:Z:'):
            continue

        for SA in col[5:].split(';'):
            if not SA:
                continue
            SAcols = SA.split(',')
            mapq = int(SAcols[4])
            is_unique = (mapq >= min_mapq)

            chrom = SAcols[0] if is_unique else _pairsam_format.UNMAPPED_CHROM
            strand = SAcols[2] if is_unique else _pairsam_format.UNMAPPED_STRAND

            cigar = parse_cigar(SAcols[3])

            pos = _pairsam_format.UNMAPPED_POS
            if is_unique:
                if strand == '+':
                    pos = int(SAcols[1])
                else:
                    pos = int(SAcols[1]) + cigar['algn_ref_span']

            supp_algns.append({
                'chrom': chrom,
                'pos': pos,
                'strand': strand,
                'mapq': mapq,
                'is_mapped': True,
                'is_unique': is_unique,
                'is_linear': None,
                'cigar': cigar,
                'dist_to_5': cigar['clip5'] if strand == '+' else cigar['clip3'],
            })

    return supp_algns


def rescue_chimeric_alignment(repr_algn1, repr_algn2, supp_algns1, supp_algns2,
                              max_molecule_size):
    """

    Returns
    -------
    algn1_5, algn2_5, is_rescued

    """
    # If both alignments are non-chimeric, no need to rescue!
    if (not supp_algns1) and (not supp_algns2):
        return True

    # If both alignments are chimeric, cannot rescue
    if (supp_algns1) and (supp_algns2):
        return False

    # Cannot rescue a chimeric alignment with multiple supplemental alignments.
    if (len(supp_algns1) > 1) or (len(supp_algns2) > 1):
        return False

    sup_algn = supp_algns1[0] if (supp_algns1) else supp_algns2[0]
    # if the supplemental alignment is non-unique, no need to rescue!
    if not sup_algn['is_unique']:
        return True

    first_read_is_chimeric = bool(supp_algns1)
    linear_algn = repr_algn2 if first_read_is_chimeric else repr_algn1
    repr_algn = repr_algn1 if first_read_is_chimeric else repr_algn2

    chim5_algn = (repr_algn
                  if (repr_algn['dist_to_5'] < sup_algn['dist_to_5'])
                  else sup_algn)
    chim3_algn = (sup_algn
                  if (repr_algn['dist_to_5'] < sup_algn['dist_to_5'])
                  else repr_algn)

    can_rescue = True
    # in normal chimeras, the 3' alignment of the chimeric alignment must be on
    # the same chromosome as the linear alignment on the opposite side of the
    # molecule
    can_rescue &= (chim3_algn['chrom'] == linear_algn['chrom'])

    # in normal chimeras, the 3' supplemental alignment of the chimeric
    # alignment and the linear alignment on the opposite side must point
    # towards each other
    can_rescue &= (chim3_algn['strand'] != linear_algn['strand'])
    if linear_algn['strand'] == '+':
        can_rescue &= (linear_algn['pos'] < chim3_algn['pos'])
    else:
        can_rescue &= (linear_algn['pos'] > chim3_algn['pos'])

    # for normal chimeras, we can infer the size of the molecule and
    # this size must be smaller than the maximal size of Hi-C molecules after
    # the size selection step of the Hi-C protocol
    if linear_algn['strand'] == '+':
        molecule_size = (
            chim3_algn['pos']
            - linear_algn['pos']
            + chim3_algn['dist_to_5']
            + linear_algn['dist_to_5']
        )
    else:
        molecule_size = (
            linear_algn['pos']
            - chim3_algn['pos']
            + chim3_algn['dist_to_5']
            + linear_algn['dist_to_5']
        )

    can_rescue &= (molecule_size <= max_molecule_size)

    return can_rescue


<<<<<<< HEAD
def classify(chrom_enum, sams1, sams2, min_mapq, max_molecule_size):
=======
def parse_sams_into_pair(chromosomes, sams1, sams2, min_mapq, max_molecule_size, 
             store_unrescuable_chimeras):
>>>>>>> 007a3e2d
    """
    Possible pair types:
    ...

    Returns
    -------
    pair_type, algn1, algn2, flip_pair

    """
<<<<<<< HEAD
=======
    chrom_enum = dict(zip([_pairsam_format.UNMAPPED_CHROM] + list(chromosomes), range(len(chromosomes))))
>>>>>>> 007a3e2d
    sam1_repr_cols = sams1[0].rstrip().split('\t')
    sam2_repr_cols = sams2[0].rstrip().split('\t')

    algn1 = parse_algn(sam1_repr_cols, min_mapq)
    algn2 = parse_algn(sam2_repr_cols, min_mapq)

    is_null_1 = not algn1['is_mapped']
    is_null_2 = not algn2['is_mapped']
    is_multi_1 = not algn1['is_unique']
    is_multi_2 = not algn2['is_unique']
    is_chimeric_1 = not algn1['is_linear']
    is_chimeric_2 = not algn2['is_linear']


    side_type_1 = ('N' if is_null_1 
                       else ('M' if is_multi_1 
                                 else ('C' if is_chimeric_1
                                           else 'L')))
    side_type_2 = ('N' if is_null_2 
                       else ('M' if is_multi_2 
                                 else ('C' if is_chimeric_2
                                           else 'L')))

    # First, the pair is flipped according to the type of mapping on its sides.
    # Later, we will check it is mapped on both sides and, if so, flip the sides
    # according to these coordinates.

    flip_pair = (is_null_1, is_multi_1, is_chimeric_1) < (is_null_2, is_multi_2, is_chimeric_2)

    pair_type = (side_type_2+side_type_1) if flip_pair else (side_type_1+side_type_2)

    if is_multi_1:
        algn1['chrom'] = _pairsam_format.UNMAPPED_CHROM
        algn1['pos'] = _pairsam_format.UNMAPPED_POS
        algn1['strand'] = _pairsam_format.UNMAPPED_STRAND
    if is_multi_2:
        algn2['chrom'] = _pairsam_format.UNMAPPED_CHROM
        algn2['pos'] = _pairsam_format.UNMAPPED_POS
        algn2['strand'] = _pairsam_format.UNMAPPED_STRAND

    # Parse chimeras

    all_algns1 = [algn1]
    all_algns2 = [algn2]
    
    if ('C' in pair_type): 
        if (pair_type == 'CL') or store_unrescuable_chimeras:
            supp_algns1 = parse_supp(sam1_repr_cols, min_mapq)
            supp_algns2 = parse_supp(sam2_repr_cols, min_mapq)

            all_algns1 += supp_algns1
            all_algns2 += supp_algns2

            algn1_5 = min(all_algns1, key=lambda x:x['dist_to_5'])
            algn2_5 = min(all_algns2, key=lambda x:x['dist_to_5'])
    
        is_rescued = False
        if (pair_type == 'CL'):
           is_rescued = rescue_chimeric_alignment(
                algn1, algn2, supp_algns1, supp_algns2, max_molecule_size)

           if is_rescued:
               pair_type = 'CX'

        if (is_rescued or store_unrescuable_chimeras):
            algn1 = algn1_5
            algn2 = algn2_5
        else:
            if is_chimeric_1:
                algn1 = copy.deepcopy(algn1)
                algn1['chrom'] = _pairsam_format.UNMAPPED_CHROM
                algn1['pos'] = _pairsam_format.UNMAPPED_POS
                algn1['strand'] = _pairsam_format.UNMAPPED_STRAND
            if is_chimeric_2:
                algn2 = copy.deepcopy(algn2)
                algn2['chrom'] = _pairsam_format.UNMAPPED_CHROM
                algn2['pos'] = _pairsam_format.UNMAPPED_POS
                algn2['strand'] = _pairsam_format.UNMAPPED_STRAND
        
    # If a pair has coordinates on both sides, it must be flipped according to
    # its genomic coordinates.

    if ((algn1['chrom'] != _pairsam_format.UNMAPPED_CHROM)
        and (algn1['chrom'] != _pairsam_format.UNMAPPED_CHROM)):
        
        flip_pair = (
            (chrom_enum[algn1['chrom']], algn1['pos']) 
                > (chrom_enum[algn2['chrom']], algn2['pos']))


    return pair_type, algn1, algn2, flip_pair, all_algns1, all_algns2


def push_sam(line, drop_seq, sams1, sams2):
    """

    """

    if drop_seq:
        split_line = line.split('\t')
        split_line[9] = '*'
        split_line[10] = '*'
        line = '\t'.join(split_line)

        flag = split_line[1]
        flag = int(flag)
    else:
        _, flag, _ = line.split('\t', 2)
        flag = int(flag)


    if ((flag & 0x40) != 0):
        if ((flag & 0x800) == 0):
            sams1.insert(0, line)
        else:
            sams1.append(line)
    else:
        if ((flag & 0x800) == 0):
            sams2.insert(0, line)
        else:
            sams2.append(line)
    return


def write_all_algnments(all_algns1, all_algns2, out_file):
    for side_idx, all_algns in enumerate((all_algns1, all_algns2)):
        out_file.write(str(side_idx+1))
        out_file.write('\t')
        for algn in sorted(all_algns, key=lambda x: x['dist_to_5']):
            out_file.write(algn['chrom'])
            out_file.write('\t')
            out_file.write(str(algn['pos']))
            out_file.write('\t')
            out_file.write(algn['strand'])
            out_file.write('\t')
            out_file.write(str(algn['mapq']))
            out_file.write('\t')
            out_file.write(str(algn['cigar']['cigar_str']))
            out_file.write('\t')
            out_file.write(str(algn['dist_to_5']))
            out_file.write('\t')
            out_file.write(str(algn['dist_to_5']+algn['cigar']['algn_read_span']))
            out_file.write('\t')
            out_file.write(str(algn['cigar']['matched_bp']))
            out_file.write('\t')

        out_file.write('\n')

def write_pairsam(
        algn1, algn2, read_id, pair_type, sams1, sams2, out_file, 
        drop_readid, drop_sam, store_mapq):
    """
    SAM is already tab-separated and
    any printable character between ! and ~ may appear in the PHRED field!
    (http://www.ascii-code.com/)
    Thus, use the vertical tab character to separate fields!

    """
    if drop_readid:
        out_file.write('.')
    else:
        out_file.write(read_id)
    out_file.write(_pairsam_format.PAIRSAM_SEP)
    out_file.write(algn1['chrom'])
    out_file.write(_pairsam_format.PAIRSAM_SEP)
    out_file.write(str(algn1['pos']))
    out_file.write(_pairsam_format.PAIRSAM_SEP)
    out_file.write(algn2['chrom'])
    out_file.write(_pairsam_format.PAIRSAM_SEP)
    out_file.write(str(algn2['pos']))
    out_file.write(_pairsam_format.PAIRSAM_SEP)
    out_file.write(algn1['strand'])
    out_file.write(_pairsam_format.PAIRSAM_SEP)
    out_file.write(algn2['strand'])
    out_file.write(_pairsam_format.PAIRSAM_SEP)
    out_file.write(pair_type)
    out_file.write(_pairsam_format.PAIRSAM_SEP)
    if drop_sam:
        out_file.write('.')
    else:
        for i, sam in enumerate(sams1):
            out_file.write(sam[:-1].replace('\t', _pairsam_format.SAM_SEP))
            out_file.write(_pairsam_format.SAM_SEP + 'Yt:Z:')
            out_file.write(pair_type)
            if i < len(sams1) -1:
                out_file.write(_pairsam_format.INTER_SAM_SEP)
    out_file.write(_pairsam_format.PAIRSAM_SEP)
    if drop_sam:
        out_file.write('.')
    else:
        for i, sam in enumerate(sams2):
            out_file.write(sam[:-1].replace('\t', _pairsam_format.SAM_SEP))
            out_file.write(_pairsam_format.SAM_SEP + 'Yt:Z:')
            out_file.write(pair_type)
            if i < len(sams2) -1:
                out_file.write(_pairsam_format.INTER_SAM_SEP)

    if store_mapq:
        out_file.write(_pairsam_format.PAIRSAM_SEP)
        out_file.write(str(algn1['mapq']))
        out_file.write(_pairsam_format.PAIRSAM_SEP)
        out_file.write(str(algn2['mapq']))

    out_file.write('\n')


def streaming_classify(instream, outstream, chromosomes, min_mapq, max_molecule_size, 
                       drop_readid, drop_seq, drop_sam, store_mapq, 
                       store_unrescuable_chimeras, out_alignments_stream):
    """

    """
    chrom_enum = dict(zip(chromosomes, range(len(chromosomes))))
    prev_read_id = ''
    sams1 = []
    sams2 = []
    line = ''
    
    while line is not None:
        line = next(instream, None)

        read_id = line.split('\t', 1)[0] if line else None

        if not(line) or ((read_id != prev_read_id) and prev_read_id):
<<<<<<< HEAD
            pair_type, algn1, algn2, flip_pair = classify(
                chrom_enum,
=======
            pair_type, algn1, algn2, flip_pair, all_algns1, all_algns2 = parse_sams_into_pair(
                chromosomes,
>>>>>>> 007a3e2d
                sams1,
                sams2,
                min_mapq,
                max_molecule_size, 
                store_unrescuable_chimeras)
            if flip_pair:
                write_pairsam(
                    algn2, algn1, 
                    prev_read_id, 
                    pair_type,
                    sams2, sams1,
                    outstream, 
                    drop_readid,
                    drop_sam,
                    store_mapq)
            else:
                write_pairsam(
                    algn1, algn2,
                    prev_read_id, 
                    pair_type,
                    sams1, sams2,
                    outstream,
                    drop_readid,
                    drop_sam,
                    store_mapq)
            if out_alignments_stream:
                write_all_algnments(all_algns1, all_algns2, out_alignments_stream)
            
            sams1.clear()
            sams2.clear()

        if line is not None:
            push_sam(line, drop_seq, sams1, sams2)
            prev_read_id = read_id

if __name__ == '__main__':
    parse()<|MERGE_RESOLUTION|>--- conflicted
+++ resolved
@@ -333,12 +333,8 @@
     return can_rescue
 
 
-<<<<<<< HEAD
-def classify(chrom_enum, sams1, sams2, min_mapq, max_molecule_size):
-=======
 def parse_sams_into_pair(chromosomes, sams1, sams2, min_mapq, max_molecule_size, 
              store_unrescuable_chimeras):
->>>>>>> 007a3e2d
     """
     Possible pair types:
     ...
@@ -348,10 +344,7 @@
     pair_type, algn1, algn2, flip_pair
 
     """
-<<<<<<< HEAD
-=======
     chrom_enum = dict(zip([_pairsam_format.UNMAPPED_CHROM] + list(chromosomes), range(len(chromosomes))))
->>>>>>> 007a3e2d
     sam1_repr_cols = sams1[0].rstrip().split('\t')
     sam2_repr_cols = sams2[0].rstrip().split('\t')
 
@@ -576,13 +569,8 @@
         read_id = line.split('\t', 1)[0] if line else None
 
         if not(line) or ((read_id != prev_read_id) and prev_read_id):
-<<<<<<< HEAD
-            pair_type, algn1, algn2, flip_pair = classify(
-                chrom_enum,
-=======
             pair_type, algn1, algn2, flip_pair, all_algns1, all_algns2 = parse_sams_into_pair(
                 chromosomes,
->>>>>>> 007a3e2d
                 sams1,
                 sams2,
                 min_mapq,
